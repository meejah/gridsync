--- conflicted
+++ resolved
@@ -57,13 +57,9 @@
         self.status_label.setStyleSheet(f"QLabel {{ color: {dimmer_grey} }}")
         self.status_label.setFont(Font(10))
 
-<<<<<<< HEAD
-        self.on_sync_state_updated(0)
-
         self.setMaximumHeight(32)
-=======
+
         self.setStyleSheet("QToolButton { border: none }")
->>>>>>> 3d6536a3
         # self.setStyleSheet("""
         #    QToolButton { color: dimgrey; border: none; }
         #    QToolButton:hover {
@@ -84,15 +80,6 @@
         if not self.gateway.use_tor:
             self.tor_button.hide()
 
-<<<<<<< HEAD
-        self.globe_button = QToolButton()
-        self.globe_button.setIconSize(QSize(20, 20))
-        self.globe_action = QAction(QIcon(resource("globe.png")), "")
-        self.globe_button.setDefaultAction(self.globe_action)
-        self.globe_button.setStyleSheet("QToolButton { border: none }")
-
-=======
->>>>>>> 3d6536a3
         preferences_button = QToolButton(self)
         preferences_button.setIcon(QIcon(resource("preferences.png")))
         preferences_button.setIconSize(QSize(20, 20))
@@ -121,15 +108,11 @@
         layout.addWidget(self.status_label, 1, 2)
         layout.addItem(QSpacerItem(0, 0, QSizePolicy.Expanding, 0), 1, 3)
         layout.addWidget(self.tor_button, 1, 4)
-<<<<<<< HEAD
-        # layout.addWidget(self.globe_button, 1, 5)
         # layout.addWidget(zkap_chart_view, 1, 5)
         layout.addWidget(self.zkap_label, 1, 5)
         layout.addWidget(self.stored_label, 1, 6)
         layout.addWidget(preferences_button, 1, 7)
-=======
         layout.addWidget(preferences_button, 1, 6)
->>>>>>> 3d6536a3
 
         self.gateway.monitor.total_sync_state_updated.connect(
             self.on_sync_state_updated
@@ -197,8 +180,7 @@
     def on_nodes_updated(self, connected, known):
         self.num_connected = connected
         self.num_known = known
-<<<<<<< HEAD
-        self._update_grid_info_tooltip()
+        self._update_status_label()
 
     @Slot(int, int)
     def on_zkaps_updated(self, used: int, remaining: int) -> None:
@@ -217,7 +199,4 @@
     @Slot(object)
     def on_total_folders_size_updated(self, size: int) -> None:
         self.stored_label.setText(f"Stored: {naturalsize(size)} ")
-        self.stored_label.show()
-=======
-        self._update_status_label()
->>>>>>> 3d6536a3
+        self.stored_label.show()