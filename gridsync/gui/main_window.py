--- conflicted
+++ resolved
@@ -16,12 +16,8 @@
 )
 from twisted.internet import reactor
 
-<<<<<<< HEAD
-from gridsync import APP_NAME, resource, settings
+from gridsync import APP_NAME, features, resource
 from gridsync.gui.devices import DevicesView, LinkDeviceDialog
-=======
-from gridsync import APP_NAME, features, resource
->>>>>>> a6cbf133
 from gridsync.gui.history import HistoryView
 from gridsync.gui.share import InviteReceiverDialog, InviteSenderDialog
 from gridsync.gui.status import StatusPanel
