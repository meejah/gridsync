#!/bin/sh
set -e

if [ "$(uname)" = "Darwin" ]; then
    export HOMEBREW_NO_ANALYTICS=1
    if [ ! -f "/usr/local/bin/brew" ]; then
        yes | /bin/bash -c "$(curl -fsSL https://raw.githubusercontent.com/Homebrew/install/master/install.sh)"
    fi
    brew -v analytics off
    brew install openssl readline sqlite3 xz zlib rustup-init
    export MACOSX_DEPLOYMENT_TARGET="10.13"
    export PYTHON_CONFIGURE_OPTS="--enable-framework"
    export RUST_DEFAULT_HOST="x86_64-apple-darwin"
    SHELLRC=~/.$(basename "$SHELL"rc)
else
    if [ -f "/usr/bin/apt-get" ]; then
        sudo apt-get -y update
        sudo apt-get -y install --no-install-recommends make build-essential libssl-dev zlib1g-dev libbz2-dev libreadline-dev libsqlite3-dev wget curl llvm libncurses5-dev xz-utils tk-dev libxml2-dev libxmlsec1-dev libffi-dev liblzma-dev git xvfb libxkbcommon-x11-0 libxcb-icccm4 libxcb-image0 libxcb-keysyms1 libxcb-randr0 libxcb-render-util0 libxcb-xinerama0 libgl1 libgl1-mesa-dev x11-utils libdbus-1-3 libxcb-xfixes0 uidmap
        SHELLRC=~/.bash_profile
    elif [ -f "/usr/bin/yum" ]; then
        PKGS="which make gcc zlib-devel bzip2 bzip2-devel readline-devel sqlite sqlite-devel openssl-devel tk-devel libffi-devel xz git xorg-x11-server-Xvfb file"
        yum -y install $PKGS || sudo yum -y install $PKGS
        SHELLRC=~/.bashrc
	    ECHO_FLAGS=-e
    else
        echo "Error: Unknown environment"
        exit 1
    fi
    export PYTHON_CONFIGURE_OPTS="--enable-shared"
    export RUST_DEFAULT_HOST="x86_64-unknown-linux-gnu"
    curl -fsSL --create-dirs -o ~/bin/linuxdeploy https://github.com/linuxdeploy/linuxdeploy/releases/download/continuous/linuxdeploy-x86_64.AppImage
    chmod +x ~/bin/linuxdeploy
    curl -fsSL --create-dirs -o ~/bin/appimagetool https://github.com/AppImage/AppImageKit/releases/download/continuous/appimagetool-x86_64.AppImage
    chmod +x ~/bin/appimagetool
    curl --proto '=https' -sSf https://sh.rustup.rs > ~/bin/rustup-init
    chmod +x ~/bin/rustup-init
    if [ -z "${SKIP_DOCKER_INSTALL}" ]; then
        curl -fsSL https://get.docker.com/rootless | sh
        echo "export DOCKER_HOST=unix:///run/user/$(id --user)/docker.sock" >> "$SHELLRC"
    fi
fi

git clone https://github.com/pyenv/pyenv.git ~/.pyenv || git --git-dir=$HOME/.pyenv/.git pull --force --ff origin master
echo 'export PYENV_ROOT="$HOME/.pyenv"' >> "$SHELLRC"
echo 'export PATH="$PYENV_ROOT/bin:$HOME/bin:$PATH"' >> "$SHELLRC"
echo "$ECHO_FLAGS" 'if command -v pyenv 1>/dev/null 2>&1; then\n  eval "$(pyenv init -)"\nfi' >> "$SHELLRC"

. "$SHELLRC"

pyenv install --skip-existing 2.7.18
pyenv install --skip-existing 3.9.2
pyenv install --skip-existing 3.8.8
<<<<<<< HEAD
pyenv install --skip-existing 3.7.10
# Python 3.6 is now in "security fixes only"[0] mode and won't build on macOS
# 10.16/11/"Big Sur" without backporting patches[1][2] -- in other words, it
# isn't supported "officially" upstream. Because of this -- and because it's
# more important to support a new version of macOS than an old version of
# Python -- in the event that the Python 3.6 build fails, continue anyway.
# [0] https://www.python.org/dev/peps/pep-0494/
# [1] https://github.com/pyenv/pyenv/issues/1737
# [2] https://github.com/pyenv/pyenv/issues/1746
pyenv install --skip-existing 3.6.13 || true
pyenv rehash
pyenv global 2.7.18 3.9.2 3.8.8 3.7.10 3.6.13 || pyenv global 2.7.18 3.9.2 3.8.8 3.7.10
=======
if [ "${SKIP_OLD_PYTHON_VERSIONS}" ]; then
    pyenv rehash
    pyenv global 2.7.18 3.8.8
else
    pyenv install --skip-existing 3.7.10
    pyenv rehash
    pyenv global 2.7.18 3.8.8 3.7.10
fi
>>>>>>> ff3d1030
pyenv versions

python2 -m pip install --upgrade setuptools pip
python3 -m pip install --upgrade setuptools pip tox

rustup-init -y --default-host "$RUST_DEFAULT_HOST" --default-toolchain stable
. $HOME/.cargo/env<|MERGE_RESOLUTION|>--- conflicted
+++ resolved
@@ -49,30 +49,15 @@
 
 pyenv install --skip-existing 2.7.18
 pyenv install --skip-existing 3.9.2
-pyenv install --skip-existing 3.8.8
-<<<<<<< HEAD
-pyenv install --skip-existing 3.7.10
-# Python 3.6 is now in "security fixes only"[0] mode and won't build on macOS
-# 10.16/11/"Big Sur" without backporting patches[1][2] -- in other words, it
-# isn't supported "officially" upstream. Because of this -- and because it's
-# more important to support a new version of macOS than an old version of
-# Python -- in the event that the Python 3.6 build fails, continue anyway.
-# [0] https://www.python.org/dev/peps/pep-0494/
-# [1] https://github.com/pyenv/pyenv/issues/1737
-# [2] https://github.com/pyenv/pyenv/issues/1746
-pyenv install --skip-existing 3.6.13 || true
-pyenv rehash
-pyenv global 2.7.18 3.9.2 3.8.8 3.7.10 3.6.13 || pyenv global 2.7.18 3.9.2 3.8.8 3.7.10
-=======
 if [ "${SKIP_OLD_PYTHON_VERSIONS}" ]; then
     pyenv rehash
-    pyenv global 2.7.18 3.8.8
+    pyenv global 2.7.18 3.9.2
 else
+    pyenv install --skip-existing 3.8.8
     pyenv install --skip-existing 3.7.10
     pyenv rehash
-    pyenv global 2.7.18 3.8.8 3.7.10
+    pyenv global 2.7.18 3.9.2 3.8.8 3.7.10
 fi
->>>>>>> ff3d1030
 pyenv versions
 
 python2 -m pip install --upgrade setuptools pip
