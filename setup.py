--- conflicted
+++ resolved
@@ -50,11 +50,7 @@
     url=metadata["url"],
     license=metadata["license"],
     keywords="gridsync tahoe-lafs tahoe lafs allmydata-tahoe magic-wormhole",
-<<<<<<< HEAD
-    python_requires=">=3.6, <3.10",
-=======
-    python_requires=">=3.7, <3.9",
->>>>>>> ff3d1030
+    python_requires=">=3.7, <3.10",
     classifiers=[
         "Development Status :: 4 - Beta",
         "Environment :: MacOS X",
