--- conflicted
+++ resolved
@@ -11,32 +11,18 @@
     "atomicwrites",
     "autobahn",
     'distro ; sys_platform != "darwin" and sys_platform != "win32"',
-<<<<<<< HEAD
-    'humanize',
-    'hyperlink',
-    'magic-wormhole',
-    'PyNaCl >= 1.2.0',  # 1.2.0 adds Argon2id KDF
-    'PyQt5',
-    'PyQtChart',
-    'pyyaml',
-    'qt5reactor',
-    'treq',
-    'twisted[tls]',
-    'txtorcon',
-    'zxcvbn',
-=======
     "humanize",
     "hyperlink",
     "magic-wormhole",
     "PyNaCl >= 1.2.0",  # 1.2.0 adds Argon2id KDF
     "PyQt5",
+    "PyQtChart",
     "pyyaml",
     "qt5reactor",
     "treq",
     "twisted[tls]",
     "txtorcon",
     "zxcvbn",
->>>>>>> 1e85bf54
 ]
 
 if sys.platform.startswith("linux") and (struct.calcsize("P") * 8) == 32:
