--- conflicted
+++ resolved
@@ -97,15 +97,11 @@
     client.api_token = api_token
     with open(os.path.join(private_dir, "api_auth_token"), "w") as f:
         f.write(api_token)
-<<<<<<< HEAD
     Path(private_dir, "rootcap").write_text(
         "URI:DIR2:x6ciqn3dbnkslpvazwz6z7ic2q:"
         "slkf7invl5apcabpyztxazkcufmptsclx7m3rn6hhiyuiz2hvu6a"
     )
-    client.magic_folder = Mock()  # XXX
-=======
     client.magic_folder = DummyMagicFolder()  # XXX
->>>>>>> f589c2c2
     return client
 
 
