--- conflicted
+++ resolved
@@ -567,11 +567,7 @@
 def test_run_raise_upgrade_required_error():
     sr = SetupRunner([])
     with pytest.raises(UpgradeRequiredError):
-<<<<<<< HEAD
         yield sr.run({'version': 3})
-=======
-        yield sr.run({"version": 9999})
->>>>>>> 1e85bf54
 
 
 @inlineCallbacks
