import os
import sys
from pathlib import Path

import pytest
from pytest_twisted import async_yield_fixture, ensureDeferred
from twisted.internet import reactor
from twisted.internet.defer import Deferred
from twisted.internet.task import deferLater

from gridsync import APP_NAME
from gridsync.crypto import randstr
from gridsync.magic_folder import MagicFolderStatus, MagicFolderWebError
from gridsync.tahoe import Tahoe
from gridsync.util import until

if sys.platform == "darwin":
    application_bundle_path = str(
        Path(
            os.getcwd(),
            "dist",
            APP_NAME + ".app",
            "Contents",
            "MacOS",
            "magic-folder",
        ).resolve()
    )
else:
    application_bundle_path = str(
        Path(os.getcwd(), "dist", APP_NAME, "magic-folder").resolve()
    )

os.environ["PATH"] = application_bundle_path + os.pathsep + os.environ["PATH"]


@async_yield_fixture(scope="module")
async def magic_folder(tahoe_client):
    mf = tahoe_client.magic_folder
    await mf.await_running()
    yield mf


@async_yield_fixture(scope="module")
async def alice_magic_folder(tmp_path_factory, tahoe_server):
    client = Tahoe(tmp_path_factory.mktemp("tahoe_client") / "nodedir")
    settings = {
        "nickname": "Test Grid",
        "shares-needed": "1",
        "shares-happy": "1",
        "shares-total": "1",
        "storage": {
            "test-grid-storage-server-1": {
                "nickname": "test-grid-storage-server-1",
                "anonymous-storage-FURL": tahoe_server.storage_furl,
            }
        },
    }
    await client.create_client(settings)
    await client.start()
    yield client.magic_folder
    await client.stop()


@async_yield_fixture(scope="module")
async def bob_magic_folder(tmp_path_factory, tahoe_server):
    client = Tahoe(tmp_path_factory.mktemp("tahoe_client") / "nodedir")
    settings = {
        "nickname": "Test Grid",
        "shares-needed": "1",
        "shares-happy": "1",
        "shares-total": "1",
        "storage": {
            "test-grid-storage-server-1": {
                "nickname": "test-grid-storage-server-1",
                "anonymous-storage-FURL": tahoe_server.storage_furl,
            }
        },
    }
    await client.create_client(settings)
    await client.start()
    yield client.magic_folder
    await client.stop()


@ensureDeferred
async def leave_all_folders(magic_folder):
    folders = await magic_folder.get_folders()
    for folder in list(folders):
        # https://github.com/LeastAuthority/magic-folder/issues/587
        await deferLater(reactor, 0.1, lambda: None)
        await magic_folder.leave_folder(folder)


@ensureDeferred
async def test_version(magic_folder):
    output = await magic_folder.version()
    assert output.startswith("Magic")


@ensureDeferred
async def test_get_folders(magic_folder):
    folders = await magic_folder.get_folders()
    assert folders == {}


@ensureDeferred
async def test_add_folder(magic_folder, tmp_path):
    folder_name = randstr()
    path = tmp_path / folder_name
    author = randstr()
    await magic_folder.add_folder(path, author)

    folders = await magic_folder.get_folders()
    assert folder_name in folders


@ensureDeferred
async def test_leave_folder(magic_folder, tmp_path):
    folder_name = randstr()
    path = tmp_path / folder_name
    author = randstr()
    await magic_folder.add_folder(path, author)
    folders = await magic_folder.get_folders()
    folder_was_added = folder_name in folders

    await magic_folder.leave_folder(folder_name)
    folders = await magic_folder.get_folders()
    folder_was_removed = folder_name not in folders

    assert (folder_was_added, folder_was_removed) == (True, True)


@ensureDeferred
async def test_leave_folder_with_missing_ok_true(magic_folder, tmp_path):
    folder_name = randstr()
    path = tmp_path / folder_name
    author = randstr()
    await magic_folder.add_folder(path, author)
    folders = await magic_folder.get_folders()
    folder_was_added = folder_name in folders

    await magic_folder.leave_folder(folder_name)
    await magic_folder.leave_folder(folder_name, missing_ok=True)
    folders = await magic_folder.get_folders()
    folder_was_removed = folder_name not in folders

    assert (folder_was_added, folder_was_removed) == (True, True)


@ensureDeferred
async def test_leave_folder_with_missing_ok_false(magic_folder, tmp_path):
    folder_name = randstr()
    path = tmp_path / folder_name
    author = randstr()
    await magic_folder.add_folder(path, author)
    await magic_folder.leave_folder(folder_name)
    with pytest.raises(MagicFolderWebError):
        await magic_folder.leave_folder(folder_name, missing_ok=False)


@ensureDeferred
async def test_leave_folder_removes_from_magic_folders_dict(
    magic_folder, tmp_path
):
    folder_name = randstr()
    path = tmp_path / folder_name
    author = randstr()
    await magic_folder.add_folder(path, author)
    folders = await magic_folder.get_folders()
    folder_was_added = folder_name in folders

    await magic_folder.leave_folder(folder_name)
    folder_was_removed = folder_name not in magic_folder.magic_folders

    assert (folder_was_added, folder_was_removed) == (True, True)


@ensureDeferred
async def test_folder_is_local_true(magic_folder, tmp_path):
    folder_name = randstr()
    path = tmp_path / folder_name
    author = randstr()
    await magic_folder.add_folder(path, author)
    assert magic_folder.folder_is_local(folder_name) is True


def test_folder_is_local_false(magic_folder, tmp_path):
    folder_name = randstr() + "_1"
    assert magic_folder.folder_is_local(folder_name) is False


@ensureDeferred
async def test_folder_is_remote_true(magic_folder, tmp_path):
    folder_name = randstr()
    path = tmp_path / folder_name
    author = randstr()
    await magic_folder.add_folder(path, author)
    await magic_folder.monitor.do_check()  # XXX
    assert magic_folder.folder_is_remote(folder_name) is True


def test_folder_is_remote_false(magic_folder, tmp_path):
    folder_name = randstr() + "_2"
    assert magic_folder.folder_is_remote(folder_name) is False


@ensureDeferred
async def test_folder_exists_true(magic_folder, tmp_path):
    folder_name = randstr()
    path = tmp_path / folder_name
    author = randstr()
    await magic_folder.add_folder(path, author)
    assert magic_folder.folder_exists(folder_name) is True


def test_folder_exists_false(magic_folder, tmp_path):
    folder_name = randstr() + "_3"
    assert magic_folder.folder_is_local(folder_name) is False


@ensureDeferred
async def test_get_participants(magic_folder, tmp_path):
    folder_name = randstr()
    path = tmp_path / folder_name
    author = randstr()
    await magic_folder.add_folder(path, author)

    participants = await magic_folder.get_participants(folder_name)
    assert author in participants


@ensureDeferred
async def test_add_participant(magic_folder, tmp_path):
    folder_name = randstr()
    path = tmp_path / folder_name
    author = randstr()
    await magic_folder.add_folder(path, author)

    author_name = randstr()
<<<<<<< HEAD
    dircap = yield magic_folder.gateway.mkdir()
    personal_dmd = yield magic_folder.gateway.get_readonly_cap(dircap)
    yield magic_folder.add_participant(folder_name, author_name, personal_dmd)
    participants = yield magic_folder.get_participants(folder_name)
=======
    dircap = await magic_folder.gateway.mkdir()
    personal_dmd = await magic_folder.gateway.diminish(dircap)
    await magic_folder.add_participant(folder_name, author_name, personal_dmd)
    participants = await magic_folder.get_participants(folder_name)
>>>>>>> f589c2c2
    assert author_name in participants


@ensureDeferred
async def test_get_snapshots(magic_folder):
    folders = await magic_folder.get_folders()
    snapshots = await magic_folder.get_snapshots()
    assert sorted(snapshots.keys()) == sorted(folders.keys())


@ensureDeferred
async def test_add_snapshot(magic_folder, tmp_path):
    folder_name = randstr()
    path = tmp_path / folder_name
    author = randstr()
    await magic_folder.add_folder(path, author)

    filename = randstr()
    filepath = path / filename
    filepath.write_text(randstr() * 10)
    await magic_folder.add_snapshot(folder_name, filename)
    snapshots = await magic_folder.get_snapshots()
    assert filename in snapshots.get(folder_name)


@ensureDeferred
async def test_snapshot_uploads_to_personal_dmd(magic_folder, tmp_path):
    folder_name = randstr()
    path = tmp_path / folder_name
    author = randstr()
    await magic_folder.add_folder(path, author, poll_interval=1)

    filename = randstr()
    filepath = path / filename
    filepath.write_text(randstr() * 10)
    await magic_folder.add_snapshot(folder_name, filename)

    folders = await magic_folder.get_folders()
    upload_dircap = folders[folder_name]["upload_dircap"]

    await deferLater(reactor, 1.5, lambda: None)

    content = await magic_folder.gateway.get_json(upload_dircap)
    assert filename in content[1]["children"]


@ensureDeferred
async def test_scanner_uploads_to_personal_dmd(magic_folder, tmp_path):
    folder_name = randstr()
    path = tmp_path / folder_name
    author = randstr()
    await magic_folder.add_folder(path, author, poll_interval=1)

    filename = randstr()
    filepath = path / filename
    filepath.write_text(randstr() * 10)
    await magic_folder.scan(folder_name)

    folders = await magic_folder.get_folders()
    upload_dircap = folders[folder_name]["upload_dircap"]

    await deferLater(reactor, 2.5, lambda: None)

    content = await magic_folder.gateway.get_json(upload_dircap)
    assert filename in content[1]["children"]


@ensureDeferred
async def test_get_file_status(magic_folder, tmp_path):
    folder_name = randstr()
    path = tmp_path / folder_name
    author = randstr()
    await magic_folder.add_folder(path, author)

    filename = randstr()
    filepath = path / filename
    filepath.write_text(randstr() * 10)
    await magic_folder.scan(folder_name)

    output = await magic_folder.get_file_status(folder_name)
    keys = output[0].keys()
    assert (
        "mtime" in keys,
        "relpath" in keys,
        "size" in keys,
        "last-updated" in keys,
    ) == (
        True,
        True,
        True,
        True,
    )


@ensureDeferred
async def test_get_object_sizes(magic_folder, tmp_path):
    folder_name = randstr()
    path = tmp_path / folder_name
    author = randstr()
    await magic_folder.add_folder(path, author)
    filepath_1 = path / "TestFile1.txt"
    filepath_1.write_text(randstr(32) * 10)
    filepath_2 = path / "TestFile2.txt"
    filepath_2.write_text(randstr(32) * 10)
    await magic_folder.scan(folder_name)
    await deferLater(reactor, 1.5, lambda: None)
    # From https://github.com/LeastAuthority/magic-folder/blob/
    # 10421379e2e7154708ab9c7380b3da527c284027/docs/interface.rst#
    # get-v1magic-folderfolder-nametahoe-objects:
    # "The list is flat; if there are 2 Snapshots on the grid this will
    # return 6 integers."
    output = await magic_folder.get_object_sizes(folder_name)
    assert output == [416, 320, 217, 416, 320, 217]


@ensureDeferred
async def test_get_all_object_sizes(magic_folder, tmp_path):
    await leave_all_folders(magic_folder)

    folder_name = randstr()
    path = tmp_path / folder_name
    author = randstr()
    await magic_folder.add_folder(path, author)
    filepath_1 = path / "TestFile1.txt"
    filepath_1.write_text(randstr(32) * 10)
    filepath_2 = path / "TestFile2.txt"
    filepath_2.write_text(randstr(32) * 10)
    await magic_folder.scan(folder_name)

    folder_name = randstr()
    path = tmp_path / folder_name
    author = randstr()
    await magic_folder.add_folder(path, author)
    filepath_3 = path / "TestFile3.txt"
    filepath_3.write_text(randstr(32) * 10)
    await magic_folder.scan(folder_name)

    await deferLater(reactor, 1.5, lambda: None)
    output = await magic_folder.get_all_object_sizes()
    assert output == [416, 320, 217, 416, 320, 217, 416, 320, 217]


@ensureDeferred
async def test_scan(magic_folder, tmp_path):
    folder_name = randstr()
    path = tmp_path / folder_name
    author = randstr()
    await magic_folder.add_folder(path, author)

    output = await magic_folder.scan(folder_name)
    assert output == {}


@ensureDeferred
async def test_poll(magic_folder, tmp_path):
    folder_name = randstr()
    path = tmp_path / folder_name
    author = randstr()
    await magic_folder.add_folder(path, author)

    output = await magic_folder.poll(folder_name)
    assert output == {}


@ensureDeferred
async def test_create_folder_backup(magic_folder):
    folders = await magic_folder.get_folders()
    folder_name = next(iter(folders))
    await magic_folder.create_folder_backup(folder_name)

    backup_cap = await magic_folder.rootcap_manager.get_backup_cap(
        ".magic-folders"
    )
    content = await magic_folder.gateway.get_json(backup_cap)
    children = content[1]["children"]
    assert (
        f"{folder_name} (collective)" in children
        and f"{folder_name} (personal)" in children
    )


@ensureDeferred
async def test_get_folder_backups(magic_folder):
    folders = await magic_folder.get_folders()
    folder_name = next(iter(folders))
    await magic_folder.create_folder_backup(folder_name)

    remote_folders = await magic_folder.get_folder_backups()
    assert folder_name in remote_folders


@ensureDeferred
async def test_remove_folder_backup(magic_folder):
    folders = await magic_folder.get_folders()
    folder_name = next(iter(folders))
    await magic_folder.create_folder_backup(folder_name)

    await magic_folder.remove_folder_backup(folder_name)
    backup_cap = await magic_folder.rootcap_manager.get_backup_cap(
        ".magic-folders"
    )
    content = await magic_folder.gateway.get_json(backup_cap)
    children = content[1]["children"]
    assert (
        f"{folder_name} (collective)" not in children
        and f"{folder_name} (personal)" not in children
    )


@ensureDeferred
async def test_remote_magic_folders_dict_is_updated_by_folder_backups(
    magic_folder,
):
    folders = await magic_folder.get_folders()
    folder_name = next(iter(folders))
    await magic_folder.create_folder_backup(folder_name)
    backups = await magic_folder.get_folder_backups()
    folder_backed_up = folder_name in backups
    folder_added = folder_name in magic_folder.remote_magic_folders
    await magic_folder.remove_folder_backup(folder_name)
    folder_removed = folder_name not in magic_folder.remote_magic_folders
    assert folder_backed_up and folder_added and folder_removed


@ensureDeferred
async def test_create_folder_backup_preserves_collective_writecap(
    magic_folder,
):
    folders = await magic_folder.get_folders()
    folder_name = next(iter(folders))
    await magic_folder.create_folder_backup(folder_name)

    remote_folders = await magic_folder.get_folder_backups()
    remote_cap = remote_folders[folder_name]["collective_dircap"]
    assert remote_cap.startswith("URI:DIR2:")


@ensureDeferred
async def test_local_folders_have_backups(magic_folder):
    remote_folders = await magic_folder.get_folder_backups()
    folders = await magic_folder.get_folders()
    for folder in folders:
        assert folder in remote_folders


@ensureDeferred
async def test_restore_folder_backup(magic_folder, tmp_path):
    folders = await magic_folder.get_folders()
    folder_name = next(iter(folders))
    await magic_folder.create_folder_backup(folder_name)
    await magic_folder.leave_folder(folder_name)

    local_path = tmp_path / folder_name
    await magic_folder.restore_folder_backup(folder_name, local_path)
    folders = await magic_folder.get_folders()
    assert folder_name in folders


@ensureDeferred
async def test_alice_add_folder(alice_magic_folder, tmp_path):
    folder_name = "ToBob"
    alice_path = tmp_path / folder_name
    await alice_magic_folder.add_folder(alice_path, "Alice", poll_interval=1)

    filename = "SharedFile.txt"
    filepath = alice_path / filename
    filepath.write_text(randstr() * 10)
    await alice_magic_folder.scan(folder_name)

    snapshots = await alice_magic_folder.get_snapshots()
    assert filename in snapshots.get(folder_name)


@ensureDeferred
async def test_bob_receive_folder(
    alice_magic_folder, bob_magic_folder, tmp_path
):
    folder_name = "FromAlice"
    bob_path = tmp_path / folder_name
    await bob_magic_folder.add_folder(bob_path, "Bob", poll_interval=1)

<<<<<<< HEAD
    alice_folders = yield alice_magic_folder.get_folders()
    alice_personal_dmd = yield alice_magic_folder.gateway.get_readonly_cap(
        alice_folders["ToBob"]["upload_dircap"]
=======
    alice_folders = await alice_magic_folder.get_folders()
    alice_personal_dmd = await Deferred.fromCoroutine(
        alice_magic_folder.gateway.diminish(
            alice_folders["ToBob"]["upload_dircap"]
        )
>>>>>>> f589c2c2
    )
    await bob_magic_folder.add_participant(
        folder_name, "Alice", alice_personal_dmd
    )

    p = bob_path / "SharedFile.txt"
    succeeded = await until(p.exists)
    assert succeeded is True


@ensureDeferred
async def test_monitor_emits_sync_progress_updated_signal(
    magic_folder, tmp_path, qtbot
):
    folder_name = randstr()
    path = tmp_path / folder_name
    author = randstr()
    await magic_folder.add_folder(path, author, poll_interval=1)

    with qtbot.wait_signal(
        magic_folder.monitor.sync_progress_updated
    ) as blocker:
        filename = randstr()
        filepath = path / filename
        filepath.write_text(randstr() * 10)
        await magic_folder.scan(folder_name)
        await deferLater(reactor, 1, lambda: None)
    assert blocker.args == [folder_name, 0, 1]


@ensureDeferred
async def test_monitor_emits_upload_started_signal(
    magic_folder, tmp_path, qtbot
):
    folder_name = randstr()
    path = tmp_path / folder_name
    author = randstr()
    await magic_folder.add_folder(path, author, poll_interval=1)

    with qtbot.wait_signal(magic_folder.monitor.upload_started) as blocker:
        filename = randstr()
        filepath = path / filename
        filepath.write_text(randstr() * 10)
        await magic_folder.scan(folder_name)
        await deferLater(reactor, 1, lambda: None)
    assert (blocker.args[0], blocker.args[1]) == (folder_name, filename)


@ensureDeferred
async def test_monitor_emits_upload_finished_signal(
    magic_folder, tmp_path, qtbot
):
    folder_name = randstr()
    path = tmp_path / folder_name
    author = randstr()
    await magic_folder.add_folder(path, author, poll_interval=1)

    with qtbot.wait_signal(magic_folder.monitor.upload_finished) as blocker:
        filename = randstr()
        filepath = path / filename
        filepath.write_text(randstr() * 10)
        await magic_folder.scan(folder_name)
        await deferLater(reactor, 1, lambda: None)
    assert (blocker.args[0], blocker.args[1]) == (folder_name, filename)


@ensureDeferred
async def test_monitor_emits_files_updated_signal(
    magic_folder, tmp_path, qtbot
):
    folder_name = randstr()
    path = tmp_path / folder_name
    author = randstr()
    await magic_folder.add_folder(path, author, poll_interval=1)

    with qtbot.wait_signal(magic_folder.monitor.files_updated) as blocker:
        filename = randstr()
        filepath = path / filename
        filepath.write_text(randstr() * 10)
        await magic_folder.scan(folder_name)
        await deferLater(reactor, 1, lambda: None)
    assert blocker.args == [folder_name, [filename]]


def test_monitor_emits_error_occured_signal(magic_folder, tmp_path, qtbot):
    with qtbot.wait_signal(magic_folder.monitor.error_occurred) as blocker:
        magic_folder.monitor._check_errors(
            {
                "folders": {
                    "TestFolder": {
                        "downloads": [],
                        "errors": [{"timestamp": 1234567890, "summary": ":("}],
                        "uploads": [],
                        "recent": [],
                    }
                }
            },
            {},
        )
    assert blocker.args == ["TestFolder", ":(", 1234567890]


@ensureDeferred
async def test_monitor_emits_folder_added_signal(
    magic_folder, tmp_path, qtbot
):
    folder_name = randstr()
    path = tmp_path / folder_name
    author = randstr()
    await magic_folder.monitor.do_check()
    with qtbot.wait_signal(magic_folder.monitor.folder_added) as blocker:
        await magic_folder.add_folder(path, author)
        await magic_folder.monitor.do_check()
    assert blocker.args == [folder_name]


@ensureDeferred
async def test_monitor_emits_folder_added_signal_via_status_message(
    magic_folder, tmp_path, qtbot
):
    folder_name = randstr()
    path = tmp_path / folder_name
    author = randstr()
    with qtbot.wait_signal(magic_folder.monitor.folder_added) as blocker:
        await magic_folder.add_folder(path, author)
        filename = randstr()
        filepath = path / filename
        filepath.write_text(randstr() * 10)
        await magic_folder.scan(folder_name)
        await deferLater(reactor, 2, lambda: None)
    assert blocker.args == [folder_name]


@ensureDeferred
async def test_monitor_emits_folder_mtime_updated_signal(
    magic_folder, tmp_path, qtbot
):
    await leave_all_folders(magic_folder)
    await magic_folder.monitor.do_check()
    folder_name = randstr()
    path = tmp_path / folder_name
    author = randstr()
    with qtbot.wait_signal(
        magic_folder.monitor.folder_mtime_updated
    ) as blocker:
        await magic_folder.add_folder(path, author)
        filename = randstr()
        filepath = path / filename
        filepath.write_text(randstr() * 10)
        await magic_folder.scan(folder_name)
        await magic_folder.monitor.do_check()
        await deferLater(reactor, 1, lambda: None)  # to increment mtime
        filepath.write_text(randstr() * 16)
        await magic_folder.scan(folder_name)
        await magic_folder.monitor.do_check()
    assert blocker.args[0] == folder_name


@pytest.mark.skipif(
    "CI" in os.environ,
    reason="Fails intermittently on GitHub Actions' Windows runners",
)
@ensureDeferred
async def test_monitor_emits_folder_size_updated_signal(
    magic_folder, tmp_path, qtbot
):
    await leave_all_folders(magic_folder)
    await magic_folder.monitor.do_check()
    folder_name = randstr()
    path = tmp_path / folder_name
    author = randstr()
    with qtbot.wait_signal(
        magic_folder.monitor.folder_size_updated
    ) as blocker:
        await magic_folder.add_folder(path, author)
        filename = randstr()
        filepath = path / filename
        filepath.write_text(randstr(64))
        await magic_folder.scan(folder_name)
        await magic_folder.monitor.do_check()
    assert (blocker.args[0], blocker.args[1]) == (folder_name, 64)


@ensureDeferred
async def test_monitor_emits_folder_removed_signal(
    magic_folder, tmp_path, qtbot
):
    # Removing existing folders first
    await leave_all_folders(magic_folder)

    folder_name = randstr()
    path = tmp_path / folder_name
    author = randstr()
    await magic_folder.add_folder(path, author)
    await magic_folder.monitor.do_check()
    with qtbot.wait_signal(magic_folder.monitor.folder_removed) as blocker:
        await magic_folder.leave_folder(folder_name)
        await magic_folder.monitor.do_check()
    assert blocker.args == [folder_name]


@ensureDeferred
async def test_monitor_emits_file_added_signal(magic_folder, tmp_path, qtbot):
    folder_name = randstr()
    path = tmp_path / folder_name
    author = randstr()
    with qtbot.wait_signal(magic_folder.monitor.file_added) as blocker:
        await magic_folder.add_folder(path, author)
        filename = randstr()
        filepath = path / filename
        filepath.write_text(randstr() * 10)
        await magic_folder.scan(folder_name)
        await magic_folder.monitor.do_check()
    assert (blocker.args[0], blocker.args[1].get("relpath")) == (
        folder_name,
        filename,
    )


@pytest.mark.skipif(
    "CI" in os.environ,
    reason="Fails intermittently on GitHub Actions' Windows runners",
)
@ensureDeferred
async def test_monitor_emits_file_size_updated_signal(
    magic_folder, tmp_path, qtbot
):
    folder_name = randstr()
    path = tmp_path / folder_name
    author = randstr()
    with qtbot.wait_signal(magic_folder.monitor.file_size_updated) as blocker:
        await magic_folder.add_folder(path, author)
        filename = randstr()
        filepath = path / filename
        filepath.write_text(randstr() * 10)
        await magic_folder.scan(folder_name)
        await magic_folder.monitor.do_check()
        filepath.write_text(randstr() * 16)
        await magic_folder.scan(folder_name)
        await magic_folder.monitor.do_check()
    assert (blocker.args[0], blocker.args[1].get("relpath")) == (
        folder_name,
        filename,
    )


@ensureDeferred
async def test_monitor_emits_file_mtime_updated_signal(
    magic_folder, tmp_path, qtbot
):
    await leave_all_folders(magic_folder)
    await magic_folder.monitor.do_check()
    folder_name = randstr()
    path = tmp_path / folder_name
    author = randstr()
    with qtbot.wait_signal(magic_folder.monitor.file_mtime_updated) as blocker:
        await magic_folder.add_folder(path, author)
        filename = randstr()
        filepath = path / filename
        filepath.write_text(randstr() * 10)
        await magic_folder.scan(folder_name)
        await magic_folder.monitor.do_check()
        await deferLater(reactor, 1, lambda: None)  # to increment mtime
        filepath.write_text(randstr() * 16)
        await magic_folder.scan(folder_name)
        await magic_folder.monitor.do_check()
        await deferLater(reactor, 1, lambda: None)  # to increment mtime
        filepath.write_text(randstr() * 16)
        await magic_folder.scan(folder_name)
        await magic_folder.monitor.do_check()
    assert (blocker.args[0], blocker.args[1].get("relpath")) == (
        folder_name,
        filename,
    )


@pytest.mark.skipif(
    "CI" in os.environ,
    reason="Fails intermittently on GitHub Actions' Windows runners",
)
@ensureDeferred
async def test_monitor_emits_file_modified_signal(
    magic_folder, tmp_path, qtbot
):
    await leave_all_folders(magic_folder)
    await magic_folder.monitor.do_check()
    folder_name = randstr()
    path = tmp_path / folder_name
    author = randstr()
    with qtbot.wait_signal(magic_folder.monitor.file_modified) as blocker:
        await magic_folder.add_folder(path, author)
        filename = randstr()
        filepath = path / filename
        filepath.write_text(randstr() * 10)
        await magic_folder.scan(folder_name)
        await magic_folder.monitor.do_check()
        filepath.write_text(randstr() * 16)
        await magic_folder.scan(folder_name)
        await magic_folder.monitor.do_check()
    assert (blocker.args[0], blocker.args[1].get("relpath")) == (
        folder_name,
        filename,
    )


@ensureDeferred
async def test_monitor_emits_folder_status_changed_signal(
    magic_folder, tmp_path, qtbot
):
    folder_name = randstr()
    path = tmp_path / folder_name
    author = randstr()
    await magic_folder.add_folder(path, author)
    with qtbot.wait_signal(
        magic_folder.monitor.folder_status_changed
    ) as blocker:
        filename = randstr()
        filepath = path / filename
        filepath.write_text(randstr() * 10)
        await magic_folder.scan(folder_name)
        await magic_folder.monitor.do_check()
    assert blocker.args[1] == MagicFolderStatus.SYNCING


@ensureDeferred
async def test_monitor_emits_overall_status_changed_signal(
    magic_folder, tmp_path, qtbot
):
    folder_name = randstr()
    path = tmp_path / folder_name
    author = randstr()
    await magic_folder.add_folder(path, author)
    with qtbot.wait_signal(
        magic_folder.monitor.overall_status_changed
    ) as blocker:
        filename = randstr()
        filepath = path / filename
        filepath.write_text(randstr() * 10)
        await magic_folder.scan(folder_name)
        await magic_folder.monitor.do_check()
    assert blocker.args[0] == MagicFolderStatus.SYNCING


def test_eliot_logs_collected(magic_folder):
    assert len(magic_folder.get_log_messages()) > 0<|MERGE_RESOLUTION|>--- conflicted
+++ resolved
@@ -237,17 +237,10 @@
     await magic_folder.add_folder(path, author)
 
     author_name = randstr()
-<<<<<<< HEAD
-    dircap = yield magic_folder.gateway.mkdir()
-    personal_dmd = yield magic_folder.gateway.get_readonly_cap(dircap)
-    yield magic_folder.add_participant(folder_name, author_name, personal_dmd)
-    participants = yield magic_folder.get_participants(folder_name)
-=======
     dircap = await magic_folder.gateway.mkdir()
     personal_dmd = await magic_folder.gateway.diminish(dircap)
     await magic_folder.add_participant(folder_name, author_name, personal_dmd)
     participants = await magic_folder.get_participants(folder_name)
->>>>>>> f589c2c2
     assert author_name in participants
 
 
@@ -529,17 +522,11 @@
     bob_path = tmp_path / folder_name
     await bob_magic_folder.add_folder(bob_path, "Bob", poll_interval=1)
 
-<<<<<<< HEAD
-    alice_folders = yield alice_magic_folder.get_folders()
-    alice_personal_dmd = yield alice_magic_folder.gateway.get_readonly_cap(
-        alice_folders["ToBob"]["upload_dircap"]
-=======
     alice_folders = await alice_magic_folder.get_folders()
     alice_personal_dmd = await Deferred.fromCoroutine(
         alice_magic_folder.gateway.diminish(
             alice_folders["ToBob"]["upload_dircap"]
         )
->>>>>>> f589c2c2
     )
     await bob_magic_folder.add_participant(
         folder_name, "Alice", alice_personal_dmd
